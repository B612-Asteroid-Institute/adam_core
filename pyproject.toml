[project]
name = "adam_core"
dynamic = ["version"]
authors = [
  { name = "Kathleen Kiker", email = "kathleen@b612foundation.org" },
  { name = "Alec Koumjian", email = "alec@b612foundation.org" },
  { name = "Joachim Moeyens", email = "moeyensj@uw.edu" },
  { name = "Spencer Nelson", email = "spencer@b612foundation.org" },
  { name = "Nate Tellis", email = "nate@b612foundation.org" },
]
description = "Core libraries for the ADAM platform"
readme = "README.md"
requires-python = ">=3.11"
classifiers = [
  "Operating System :: OS Independent",
  "Development Status :: 4 - Beta",
  "Intended Audience :: Science/Research",
  "License :: OSI Approved :: MIT License",
  "Programming Language :: Python",
  "Programming Language :: Python :: 3",
  "Topic :: Scientific/Engineering :: Astronomy",
]
license = { file = "LICENSE.md" }

keywords = ["astronomy", "orbital mechanics", "propagation"]

dependencies = [
  "astropy",
  "astroquery",
  "healpy",
  "jax",
  "jaxlib",
  "numba",
  "numpy>=2.0.0",
  "pyarrow>=13.0.0",
  "pandas",
  "ray",
  "requests",
  "scipy",
  "spiceypy",
  "quivr>=0.7.4",
  "mpc-obscodes",
  "naif-de440",
  "naif-leapseconds",
  "naif-eop-high-prec",
  "naif-eop-predict",
  "naif-eop-historical",
  "naif-earth-itrf93",
  "timezonefinder",
]

[build-system]
requires = ["pdm-backend"]
build-backend = "pdm.backend"
[tool.pdm.build]
includes = ["src/adam_core/"]

[tool.pdm.version]
source = "scm"
write_to = "adam_core/_version.py"
write_template = "__version__ = '{}'"


[tool.pdm.scripts]
check = { composite = ["lint", "typecheck", "test"] }
format = { composite = ["black ./src/adam_core", "isort ./src/adam_core"] }
lint = { composite = [
  "ruff check ./src/adam_core",
  "black --check ./src/adam_core",
  "isort --check-only ./src/adam_core",
] }
fix = "ruff ./src/adam_core --fix"
typecheck = "mypy --strict ./src/adam_core"

test = "pytest --benchmark-disable {args}"
doctest = "pytest --doctest-plus --doctest-only"
benchmark = "pytest --benchmark-only"
coverage = "pytest --cov=adam_core --cov-report=xml"


[project.urls]
"Documentation" = "https://github.com/B612-Asteroid-Institute/adam_core#README.md"
"Issues" = "https://github.com/B612-Asteroid-Institute/adam_core/issues"
"Source" = "https://github.com/B612-Asteroid-Institute/adam_core"


[project.optional-dependencies]
assist = [
<<<<<<< HEAD
    "adam-assist>=0.1.1a1",
=======
  "adam-assist>=0.1.2"
>>>>>>> b64cf66d
]

dev = [
    "black",
    "ipython>=8.28.0",
    "isort",
    "mypy",
    "pdm",
    "pytest-benchmark",
    "pytest-cov",
    "pytest-doctestplus",
    "pytest-mock",
    "pytest",
    "ruff",
]

[tool.black]
line-length = 88

[tool.isort]
profile = "black"

[tool.ruff]
line-length = 110
target-version = "py311"
lint.ignore = []
exclude = ["build"]

[tool.pytest.ini_options]
# In order for namespace packages to work during tests,
# we need to import from the installed modules instead of local source
addopts = ["--pyargs", "adam_core"]<|MERGE_RESOLUTION|>--- conflicted
+++ resolved
@@ -10,7 +10,7 @@
 ]
 description = "Core libraries for the ADAM platform"
 readme = "README.md"
-requires-python = ">=3.11"
+requires-python = ">=3.10"
 classifiers = [
   "Operating System :: OS Independent",
   "Development Status :: 4 - Beta",
@@ -86,11 +86,7 @@
 
 [project.optional-dependencies]
 assist = [
-<<<<<<< HEAD
-    "adam-assist>=0.1.1a1",
-=======
   "adam-assist>=0.1.2"
->>>>>>> b64cf66d
 ]
 
 dev = [
