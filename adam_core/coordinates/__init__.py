--- conflicted
+++ resolved
@@ -1,77 +1,10 @@
 from __future__ import annotations
 
 # flake8: noqa: F401
-<<<<<<< HEAD
-from .cartesian import CARTESIAN_COLS, CARTESIAN_UNITS, CartesianCoordinates
-from .cometary import COMETARY_COLS, COMETARY_UNITS, CometaryCoordinates
-from .conversions import convert_coordinates
-from .covariances import (
-    CoordinateCovariances,
-    covariances_from_df,
-    covariances_to_df,
-    covariances_to_table,
-    sample_covariance_random,
-    sample_covariance_sigma_points,
-    sigmas_from_df,
-    sigmas_to_df,
-    transform_covariances_jacobian,
-    transform_covariances_sampling,
-    weighted_covariance,
-    weighted_mean,
-)
-from .jacobian import calc_jacobian
-from .keplerian import KEPLERIAN_COLS, KEPLERIAN_UNITS, KeplerianCoordinates
-from .origin import Origin, OriginCodes, OriginGravitationalParameters
-from .residuals import Residuals
-from .spherical import SPHERICAL_COLS, SPHERICAL_UNITS, SphericalCoordinates
-from .times import Times
-from .transform import (
-    _cartesian_to_cometary,
-    _cartesian_to_keplerian,
-    _cartesian_to_keplerian6,
-    _cartesian_to_spherical,
-    _cometary_to_cartesian,
-    _keplerian_to_cartesian_a,
-    _keplerian_to_cartesian_p,
-    _keplerian_to_cartesian_q,
-    _spherical_to_cartesian,
-    cartesian_to_cometary,
-    cartesian_to_keplerian,
-    cartesian_to_spherical,
-    cometary_to_cartesian,
-    keplerian_to_cartesian,
-    spherical_to_cartesian,
-    transform_coordinates,
-)
-from .types import Coordinates, CoordinateType
-from .variants import VariantCoordinatesTable, create_coordinate_variants
-
-__all__ = [
-    "Coordinates",
-    "CartesianCoordinates",
-    "KeplerianCoordinates",
-    "SphericalCoordinates",
-    "CometaryCoordinates",
-    "CoordinateCovariances",
-    "sample_covariance_random",
-    "sample_covariance_sigma_points",
-    "Origin",
-    "OriginCodes",
-    "Residuals",
-    "CoordinateType",
-    "transform_coordinates",
-    "VariantCoordinatesTable",
-    "create_coordinate_variants",
-]
-=======
 from .cartesian import CartesianCoordinates
 from .cometary import CometaryCoordinates
 from .covariances import CoordinateCovariances
 from .keplerian import KeplerianCoordinates
 from .origin import Origin, OriginCodes
 from .spherical import SphericalCoordinates
-from .transform import transform_coordinates
-
-# TODO: move this to an 'experimental' module
-# from .residuals import Residuals
->>>>>>> 5abb0d37
+from .transform import transform_coordinates